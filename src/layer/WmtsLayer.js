--- conflicted
+++ resolved
@@ -427,18 +427,11 @@
                         "Layer does not provide a supported image format."));
             }
 
-<<<<<<< HEAD
-            if (layerCaps.resourceUrl && (layerCaps.resourceUrl.length > 0)) {
-                for (var i = 0; i < layerCaps.resourceUrl.length; i++) {
-                    if (this.imageFormat === layerCaps.resourceUrl[i].format) {
-                        this.resourceUrl = layerCaps.resourceUrl[i].template;
-=======
             // Configure URL
             if (wmtsLayerCapabilities.resourceUrl && (wmtsLayerCapabilities.resourceUrl.length >= 1)) {
                 for (var i = 0; i < wmtsLayerCapabilities.resourceUrl.length; i++) {
                     if (config.format === wmtsLayerCapabilities.resourceUrl[i].format) {
                         config.resourceUrl = wmtsLayerCapabilities.resourceUrl[i].template;
->>>>>>> 0ed19277
                         break;
                     }
                 }
@@ -539,13 +532,8 @@
 
 
             // Determine a default display name.
-<<<<<<< HEAD
-            if (layerCaps.titles.length > 0) {
-                this.displayName = layerCaps.titles[0].value;
-=======
             if (wmtsLayerCapabilities.title.length > 0) {
                 config.title = wmtsLayerCapabilities.title[0].value;
->>>>>>> 0ed19277
             } else {
                 config.title = wmtsLayerCapabilities.identifier;
             }
